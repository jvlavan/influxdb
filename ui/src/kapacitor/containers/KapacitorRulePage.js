import React, {PropTypes, Component} from 'react'
import {connect} from 'react-redux'

import * as kapacitorRuleActionCreators from 'src/kapacitor/actions/view'
import * as kapacitorQueryConfigActionCreators from 'src/kapacitor/actions/queryConfigs'

import {bindActionCreators} from 'redux'
import {getActiveKapacitor, getKapacitorConfig} from 'shared/apis/index'
import {DEFAULT_RULE_ID} from 'src/kapacitor/constants'
import KapacitorRule from 'src/kapacitor/components/KapacitorRule'
import getHandlersFromConfig from 'src/shared/parsing/getHandlersFromConfig'

class KapacitorRulePage extends Component {
  constructor(props) {
    super(props)

    this.state = {
      handlersFromConfig: [],
      kapacitor: {},
    }
  }

  async componentDidMount() {
    const {params, source, ruleActions, addFlashMessage} = this.props

    if (params.ruleID === 'new') {
      ruleActions.loadDefaultRule()
    } else {
      ruleActions.fetchRule(source, params.ruleID)
    }

    const kapacitor = await getActiveKapacitor(this.props.source)
    if (!kapacitor) {
      return addFlashMessage({
        type: 'error',
        text: "We couldn't find a configured Kapacitor for this source", // eslint-disable-line quotes
      })
    }

    try {
      const kapacitorConfig = await getKapacitorConfig(kapacitor)
      const handlersFromConfig = getHandlersFromConfig(kapacitorConfig)
      this.setState({kapacitor, handlersFromConfig})
    } catch (error) {
      addFlashMessage({
        type: 'error',
        text: 'There was a problem communicating with Kapacitor',
      })
      console.error(error)
      throw error
    }
  }

  render() {
    const {
      rules,
      params,
      source,
      router,
      ruleActions,
      queryConfigs,
      addFlashMessage,
      queryConfigActions,
    } = this.props
    const {handlersFromConfig, kapacitor} = this.state
    const rule =
      params.ruleID === 'new' ? rules[DEFAULT_RULE_ID] : rules[params.ruleID]
    const query = rule && queryConfigs[rule.queryID]

    if (!query) {
      return <div className="page-spinner" />
    }
    return (
      <KapacitorRule
        rule={rule}
        query={query}
<<<<<<< HEAD
        queryConfigs={queryConfigs}
        queryConfigActions={queryConfigActions}
        ruleActions={ruleActions}
        addFlashMessage={addFlashMessage}
        handlersFromConfig={handlersFromConfig}
        ruleID={params.ruleID}
=======
>>>>>>> e5afdc3c
        router={router}
        source={source}
        kapacitor={kapacitor}
<<<<<<< HEAD
        configLink={`/sources/${source.id}/kapacitors/${kapacitor.id}/edit`}
=======
        ruleActions={ruleActions}
        queryConfigs={queryConfigs}
        isEditing={this.isEditing()}
        enabledAlerts={enabledAlerts}
        addFlashMessage={addFlashMessage}
        queryConfigActions={queryConfigActions}
>>>>>>> e5afdc3c
      />
    )
  }
}

const {func, shape, string} = PropTypes

KapacitorRulePage.propTypes = {
  source: shape({
    links: shape({
      proxy: string.isRequired,
      self: string.isRequired,
    }),
  }),
  addFlashMessage: func,
  rules: shape({}).isRequired,
  queryConfigs: shape({}).isRequired,
  ruleActions: shape({
    loadDefaultRule: func.isRequired,
    fetchRule: func.isRequired,
    chooseTrigger: func.isRequired,
    addEvery: func.isRequired,
    removeEvery: func.isRequired,
    updateRuleValues: func.isRequired,
    updateMessage: func.isRequired,
    updateRuleName: func.isRequired,
  }).isRequired,
  queryConfigActions: shape({}).isRequired,
  params: shape({
    ruleID: string,
  }).isRequired,
  router: shape({
    push: func.isRequired,
  }).isRequired,
}

const mapStateToProps = ({rules, kapacitorQueryConfigs: queryConfigs}) => ({
  rules,
  queryConfigs,
})

const mapDispatchToProps = dispatch => ({
  ruleActions: bindActionCreators(kapacitorRuleActionCreators, dispatch),
  queryConfigActions: bindActionCreators(
    kapacitorQueryConfigActionCreators,
    dispatch
  ),
})

export default connect(mapStateToProps, mapDispatchToProps)(KapacitorRulePage)<|MERGE_RESOLUTION|>--- conflicted
+++ resolved
@@ -72,30 +72,18 @@
     }
     return (
       <KapacitorRule
+        source={source}
         rule={rule}
         query={query}
-<<<<<<< HEAD
         queryConfigs={queryConfigs}
         queryConfigActions={queryConfigActions}
         ruleActions={ruleActions}
         addFlashMessage={addFlashMessage}
         handlersFromConfig={handlersFromConfig}
         ruleID={params.ruleID}
-=======
->>>>>>> e5afdc3c
         router={router}
-        source={source}
         kapacitor={kapacitor}
-<<<<<<< HEAD
         configLink={`/sources/${source.id}/kapacitors/${kapacitor.id}/edit`}
-=======
-        ruleActions={ruleActions}
-        queryConfigs={queryConfigs}
-        isEditing={this.isEditing()}
-        enabledAlerts={enabledAlerts}
-        addFlashMessage={addFlashMessage}
-        queryConfigActions={queryConfigActions}
->>>>>>> e5afdc3c
       />
     )
   }
